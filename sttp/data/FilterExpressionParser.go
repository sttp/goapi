--- conflicted
+++ resolved
@@ -1407,13 +1407,8 @@
 // statement. Returned HashSet[*DataRow] will contain only unique rows, in arbitrary order. Any encountered
 // "TOP" limit clauses for individual filter expression statements will be respected, but "ORDER BY" clauses
 // will be ignored. An error will be returned if dataSet parameter is nil, the filterExpression is empty,
-<<<<<<< HEAD
-// expression fails to parse or any row expresssion evaluation fails.
-func SelectDataRowSet(dataSet *DataSet, filterExpression string, primaryTable string, tableIDFields *TableIDFields, suppressConsoleErrorOutput bool) (hashset.HashSet[*DataRow], error) {
-=======
 // expression fails to parse or any row expression evaluation fails.
 func SelectDataRowSet(dataSet *DataSet, filterExpression string, primaryTable string, tableIDFields *TableIDFields, suppressConsoleErrorOutput bool) (DataRowHashSet, error) {
->>>>>>> 88652b3e
 	parser, err := NewFilterExpressionParserForDataSet(dataSet, filterExpression, primaryTable, tableIDFields, suppressConsoleErrorOutput)
 
 	if err != nil {
@@ -1433,13 +1428,8 @@
 // expression statement. Returned HashSet[*DataRow] will contain only unique rows, in arbitrary order. Any
 // encountered "TOP" limit clauses for individual filter expression statements will be respected, but
 // "ORDER BY" clauses will be ignored. An error will be returned if dataTable parameter (or its parent DataSet)
-<<<<<<< HEAD
-// is nil, the filterExpression is empty, expression fails to parse or any row expresssion evaluation fails.
-func SelectDataRowSetFromTable(dataTable *DataTable, filterExpression string, tableIDFields *TableIDFields, suppressConsoleErrorOutput bool) (hashset.HashSet[*DataRow], error) {
-=======
 // is nil, the filterExpression is empty, expression fails to parse or any row expression evaluation fails.
 func SelectDataRowSetFromTable(dataTable *DataTable, filterExpression string, tableIDFields *TableIDFields, suppressConsoleErrorOutput bool) (DataRowHashSet, error) {
->>>>>>> 88652b3e
 	if dataTable == nil {
 		return nil, errors.New("dataTable parameter is nil")
 	}
@@ -1453,13 +1443,8 @@
 // statement. Returned HashSet[guid.Guid] will contain only unique signal IDs, in arbitrary order. Any encountered
 // "TOP" limit clauses for individual filter expression statements will be respected, but "ORDER BY" clauses
 // will be ignored. An error will be returned if dataSet parameter is nil, the filterExpression is empty,
-<<<<<<< HEAD
-// expression fails to parse or any row expresssion evaluation fails.
-func SelectSignalIDSet(dataSet *DataSet, filterExpression string, primaryTable string, tableIDFields *TableIDFields, suppressConsoleErrorOutput bool) (hashset.HashSet[guid.Guid], error) {
-=======
 // expression fails to parse or any row expression evaluation fails.
 func SelectSignalIDSet(dataSet *DataSet, filterExpression string, primaryTable string, tableIDFields *TableIDFields, suppressConsoleErrorOutput bool) (guid.HashSet, error) {
->>>>>>> 88652b3e
 	parser, err := NewFilterExpressionParserForDataSet(dataSet, filterExpression, primaryTable, tableIDFields, suppressConsoleErrorOutput)
 
 	if err != nil {
@@ -1482,13 +1467,8 @@
 // expression statement. Returned HashSet[guid.Guid] will contain only unique signal IDs, in arbitrary order. Any
 // encountered "TOP" limit clauses for individual filter expression statements will be respected, but "ORDER BY"
 // clauses will be ignored. An error will be returned if dataTable parameter (or its parent DataSet) is nil, the
-<<<<<<< HEAD
-// filterExpression is empty, expression fails to parse or any row expresssion evaluation fails.
-func SelectSignalIDSetFromTable(dataTable *DataTable, filterExpression string, primaryTable string, tableIDFields *TableIDFields, suppressConsoleErrorOutput bool) (hashset.HashSet[guid.Guid], error) {
-=======
 // filterExpression is empty, expression fails to parse or any row expression evaluation fails.
 func SelectSignalIDSetFromTable(dataTable *DataTable, filterExpression string, primaryTable string, tableIDFields *TableIDFields, suppressConsoleErrorOutput bool) (guid.HashSet, error) {
->>>>>>> 88652b3e
 	if dataTable == nil {
 		return nil, errors.New("dataTable parameter is nil")
 	}
